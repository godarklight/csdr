/*
This software is part of libcsdr, a set of simple DSP routines for
Software Defined Radio.

Copyright (c) 2014, Andras Retzler <randras@sdr.hu>
All rights reserved.

Redistribution and use in source and binary forms, with or without
modification, are permitted provided that the following conditions are met:
    * Redistributions of source code must retain the above copyright
      notice, this list of conditions and the following disclaimer.
    * Redistributions in binary form must reproduce the above copyright
      notice, this list of conditions and the following disclaimer in the
      documentation and/or other materials provided with the distribution.
    * Neither the name of the copyright holder nor the
      names of its contributors may be used to endorse or promote products
      derived from this software without specific prior written permission.

THIS SOFTWARE IS PROVIDED BY THE COPYRIGHT HOLDERS AND CONTRIBUTORS "AS IS" AND
ANY EXPRESS OR IMPLIED WARRANTIES, INCLUDING, BUT NOT LIMITED TO, THE IMPLIED
WARRANTIES OF MERCHANTABILITY AND FITNESS FOR A PARTICULAR PURPOSE ARE
DISCLAIMED. IN NO EVENT SHALL ANDRAS RETZLER BE LIABLE FOR ANY
DIRECT, INDIRECT, INCIDENTAL, SPECIAL, EXEMPLARY, OR CONSEQUENTIAL DAMAGES
(INCLUDING, BUT NOT LIMITED TO, PROCUREMENT OF SUBSTITUTE GOODS OR SERVICES;
LOSS OF USE, DATA, OR PROFITS; OR BUSINESS INTERRUPTION) HOWEVER CAUSED AND
ON ANY THEORY OF LIABILITY, WHETHER IN CONTRACT, STRICT LIABILITY, OR TORT
(INCLUDING NEGLIGENCE OR OTHERWISE) ARISING IN ANY WAY OUT OF THE USE OF THIS
SOFTWARE, EVEN IF ADVISED OF THE POSSIBILITY OF SUCH DAMAGE.
*/

#pragma once
#define MIN_M(x,y) (((x)>(y))?(y):(x))

/*
   _____                      _
  / ____|                    | |
 | |     ___  _ __ ___  _ __ | | _____  __
 | |    / _ \| '_ ` _ \| '_ \| |/ _ \ \/ /
 | |___| (_) | | | | | | |_) | |  __/>  <
  \_____\___/|_| |_| |_| .__/|_|\___/_/\_\
                       | |
                       |_|
*/

typedef struct complexf_s { float i; float q; } complexf;

//apply to pointers:
#define iof(complexf_input_p,i) (*(((float*)complexf_input_p)+2*(i)))
#define qof(complexf_input_p,i) (*(((float*)complexf_input_p)+2*(i)+1))
#define absof(complexf_input_p,i) (sqrt(iof(complexf_input_p,i)*iof(complexf_input_p,i)+qof(complexf_input_p,i)*qof(complexf_input_p,i)))
#define argof(complexf_input_p,i) (atan2(qof(complexf_input_p,i),iof(complexf_input_p,i)))
#define cmult(cfo, cfi1, cfi2) iof(cfo,0)=iof(cfi1,0)*iof(cfi2,0)-qof(cfi1,0)*qof(cfi2,0);qof(cfo,0)=iof(cfi1,0)*qof(cfi2,0)+iof(cfi2,0)*qof(cfi1,0)
//(ai+aq*j)*(bi+bq*j)=ai*bi-aq*bq+(aq*bi+ai*bq)*j
#define cmultadd(cfo, cfi1, cfi2) { iof(cfo,0)+=iof(cfi1,0)*iof(cfi2,0)-qof(cfi1,0)*qof(cfi2,0);qof(cfo,0)+=iof(cfi1,0)*qof(cfi2,0)+iof(cfi2,0)*qof(cfi1,0); }
#define csetnull(cf) { iof(cf,0)=0.0; qof(cf,0)=0.0; }
#define e_powj(cf,w) { iof(cf,0)=cos(w); qof(cf,0)=sin(w); }
#define ccopy(dst,src) { iof(dst,0)=iof(src,0); qof(dst,0)=qof(src,0); }

//apply to values
#define iofv(complexf_input) (*((float*)&complexf_input))
#define qofv(complexf_input) (*(((float*)&complexf_input)+1))

//they dropped M_PI in C99, so we define it:
#define PI ((float)3.14159265358979323846)

#define TIME_TAKEN(start,end) ((end.tv_sec-start.tv_sec)+(end.tv_nsec-start.tv_nsec)/1e9)

//window
typedef enum window_s
{
	WINDOW_BOXCAR, WINDOW_BLACKMAN, WINDOW_HAMMING
} window_t;

#define WINDOW_DEFAULT WINDOW_HAMMING

//FFT
//Note: these reference to things in this file (e.g. complexf):
#include "fft_fftw.h"
#include "fft_rpi.h"

// =================================================================================

//filter design
void firdes_lowpass_f(float *output, int length, float cutoff_rate, window_t window);
void firdes_bandpass_c(complexf *output, int length, float lowcut, float highcut, window_t window);
float firdes_wkernel_blackman(float input);
float firdes_wkernel_hamming(float input);
float firdes_wkernel_boxcar(float input);
window_t firdes_get_window_from_string(char* input);
char* firdes_get_string_from_window(window_t window);
int firdes_filter_len(float transition_bw);

//demodulators
complexf fmdemod_quadri_cf(complexf* input, float* output, int input_size, float *temp, complexf last_sample);
complexf fmdemod_quadri_novect_cf(complexf* input, float* output, int input_size, complexf last_sample);
float fmdemod_atan_cf(complexf* input, float *output, int input_size, float last_phase);
void amdemod_cf(complexf* input, float *output, int input_size);
void amdemod_estimator_cf(complexf* input, float *output, int input_size, float alpha, float beta);
void limit_ff(float* input, float* output, int input_size, float max_amplitude);

//filters, decimators, resamplers, shift, etc.
float fir_one_pass_ff(float* input, float* taps, int taps_length);
int fir_decimate_cc(complexf *input, complexf *output, int input_size, int decimation, float *taps, int taps_length);
int deemphasis_nfm_ff (float* input, float* output, int input_size, int sample_rate);
float deemphasis_wfm_ff (float* input, float* output, int input_size, float tau, int sample_rate, float last_output);
float shift_math_cc(complexf *input, complexf* output, int input_size, float rate, float starting_phase);

typedef struct dcblock_preserve_s
{
	float last_input;
	float last_output;
} dcblock_preserve_t;
dcblock_preserve_t dcblock_ff(float* input, float* output, int input_size, float a, dcblock_preserve_t preserved);
float fastdcblock_ff(float* input, float* output, int input_size, float last_dc_level);

typedef struct fastagc_ff_s
{
	float* buffer_1;
	float* buffer_2;
	float* buffer_input; //it is the actual input buffer to fill
	float peak_1;
	float peak_2;
	int input_size;
	float reference;
	float last_gain;
} fastagc_ff_t;

void fastagc_ff(fastagc_ff_t* input, float* output);

typedef struct rational_resampler_ff_s
{
	int input_processed;
	int output_size;
	int last_taps_delay;
} rational_resampler_ff_t;

rational_resampler_ff_t rational_resampler_ff(float *input, float *output, int input_size, int interpolation, int decimation, float *taps, int taps_length, int last_taps_delay);
void rational_resampler_get_lowpass_f(float* output, int output_size, int interpolation, int decimation, window_t window);

float *precalculate_window(int size, window_t window);
void apply_window_c(complexf* input, complexf* output, int size, window_t window);
void apply_precalculated_window_c(complexf* input, complexf* output, int size, float *windowt);
void apply_window_f(float* input, float* output, int size, window_t window);
void logpower_cf(complexf* input, float* output, int size, float add_db);
void accumulate_power_cf(complexf* input, float* output, int size);
void log_ff(float* input, float* output, int size, float add_db);

typedef struct fractional_decimator_ff_s
{
	float remain;
	int input_processed;
	int output_size;
} fractional_decimator_ff_t;
fractional_decimator_ff_t fractional_decimator_ff(float* input, float* output, int input_size, float rate, float *taps, int taps_length, fractional_decimator_ff_t d);

typedef struct shift_table_data_s
{
	float* table;
	int table_size;
} shift_table_data_t;
void shift_table_deinit(shift_table_data_t table_data);
shift_table_data_t shift_table_init(int table_size);
float shift_table_cc(complexf* input, complexf* output, int input_size, float rate, shift_table_data_t table_data, float starting_phase);

typedef struct shift_addfast_data_s
{
	float dsin[4];
	float dcos[4];
	float phase_increment;
} shift_addfast_data_t;
shift_addfast_data_t shift_addfast_init(float rate);
shift_addfast_data_t shift_addfast_init(float rate);
float shift_addfast_cc(complexf *input, complexf* output, int input_size, shift_addfast_data_t* d, float starting_phase);

typedef struct shift_unroll_data_s
{
	float* dsin;
	float* dcos;
	float phase_increment;
	int size;
} shift_unroll_data_t;
float shift_unroll_cc(complexf *input, complexf* output, int input_size, shift_unroll_data_t* d, float starting_phase);
shift_unroll_data_t shift_unroll_init(float rate, int size);

int log2n(int x);
int next_pow2(int x);
void apply_fir_fft_cc(FFT_PLAN_T* plan, FFT_PLAN_T* plan_inverse, complexf* taps_fft, complexf* last_overlap, int overlap_size);
void gain_ff(float* input, float* output, int input_size, float gain);
float get_power_f(float* input, int input_size, int decimation);
float get_power_c(complexf* input, int input_size, int decimation);

void add_dcoffset_cc(complexf* input, complexf* output, int input_size);
float fmmod_fc(float* input, complexf* output, int input_size, float last_phase);
void fixed_amplitude_cc(complexf* input, complexf* output, int input_size, float amp);

void convert_u8_f(unsigned char* input, float* output, int input_size);
void convert_f_u8(float* input, unsigned char* output, int input_size);
void convert_s8_f(signed char* input, float* output, int input_size);
void convert_f_s8(float* input, signed char* output, int input_size);
<<<<<<< HEAD
=======
void convert_f_s16(float* input, short* output, int input_size);
void convert_s16_f(short* input, float* output, int input_size);
>>>>>>> 1080e4ad
void convert_f_i16(float* input, short* output, int input_size);
void convert_i16_f(short* input, float* output, int input_size);
void convert_f_s24(float* input, unsigned char* output, int input_size, int bigendian);
void convert_s24_f(unsigned char* input, float* output, int input_size, int bigendian);


int is_nan(float f);<|MERGE_RESOLUTION|>--- conflicted
+++ resolved
@@ -197,11 +197,8 @@
 void convert_f_u8(float* input, unsigned char* output, int input_size);
 void convert_s8_f(signed char* input, float* output, int input_size);
 void convert_f_s8(float* input, signed char* output, int input_size);
-<<<<<<< HEAD
-=======
 void convert_f_s16(float* input, short* output, int input_size);
 void convert_s16_f(short* input, float* output, int input_size);
->>>>>>> 1080e4ad
 void convert_f_i16(float* input, short* output, int input_size);
 void convert_i16_f(short* input, float* output, int input_size);
 void convert_f_s24(float* input, unsigned char* output, int input_size, int bigendian);
