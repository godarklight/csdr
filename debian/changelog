<<<<<<< HEAD
csdr (0.18.0) UNRELEASED; urgency=low

 -- Jakob Ketterl <jakob.ketterl@gmx.de>  Sun, 11 Oct 2020 21:00:00 +0000
=======
csdr (0.17.1) hirsute; urgency=low

  * new build for Ubuntu Hirsute Hippo

 -- Jakob Ketterl <jakob.ketterl@gmx.de>  Sun, 09 May 2021 22:28:00 +0000
>>>>>>> 4b775bac

csdr (0.17.0) buster focal; urgency=low

  * Improve agc performance
  * Rework of agc_ff command line interface
  * Introduce new agc_s16 for modes that have 16bit output

 -- Jakob Ketterl <jakob.ketterl@gmx.de>  Sun, 11 Oct 2020 12:22:00 +0000

csdr (0.16.0) buster focal; urgency=low

  * Replace local CPU optimization with Function Multiversioning to be
    able to produce portable binaries
  * Include autotool-based build system
  * Migrate "test200" tool: It is now available as "csdr benchmark"

 -- Jakob Ketterl <jakob.ketterl@gmx.de>  Sun, 31 May 2020 11:15:00 +0000

csdr (0.15.1) buster; urgency=low

  * Initial release.
  * Introduce 12kHz FM deemphasis filter
  * Improve build optimizations, support aarch64 CPUs
  * Fix issues with fftw3 ARM builds by falling back to FFTW_ESTIMATE

 -- Jakob Ketterl <jakob.ketterl@gmx.de>  Sat, 07 Dec 2019 23:21:00 +0000<|MERGE_RESOLUTION|>--- conflicted
+++ resolved
@@ -1,14 +1,12 @@
-<<<<<<< HEAD
 csdr (0.18.0) UNRELEASED; urgency=low
 
  -- Jakob Ketterl <jakob.ketterl@gmx.de>  Sun, 11 Oct 2020 21:00:00 +0000
-=======
+
 csdr (0.17.1) hirsute; urgency=low
 
   * new build for Ubuntu Hirsute Hippo
 
  -- Jakob Ketterl <jakob.ketterl@gmx.de>  Sun, 09 May 2021 22:28:00 +0000
->>>>>>> 4b775bac
 
 csdr (0.17.0) buster focal; urgency=low
 
